--- conflicted
+++ resolved
@@ -149,10 +149,7 @@
     pub window: Window,
     pub theme: Theme,
     pub debug: Debug,
-<<<<<<< HEAD
     pub modes: Modes,
-=======
->>>>>>> 269a4016
     pub dmenu: Dmenu,
     pub web_search: WebSearch,
 }
@@ -242,14 +239,11 @@
 }
 
 #[derive(Debug, Serialize, Deserialize, PartialEq, Default)]
-<<<<<<< HEAD
 pub struct Modes {
     pub calculator: bool,
 }
 
 #[derive(Debug, Serialize, Deserialize, PartialEq, Default)]
-=======
->>>>>>> 269a4016
 pub struct Dmenu {
     pub allow_invalid: bool,
     pub case_sensitive: bool,
