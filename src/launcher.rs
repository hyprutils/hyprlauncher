use crate::log;
use once_cell::sync::Lazy;
use rayon::prelude::*;
use serde::{Deserialize, Serialize};
use std::{
    collections::HashMap,
    fs,
    path::PathBuf,
    time::{SystemTime, UNIX_EPOCH},
};
use tokio::sync::RwLock;

pub static APP_CACHE: Lazy<RwLock<HashMap<String, AppEntry>>> =
    Lazy::new(|| RwLock::new(HashMap::with_capacity(2000)));

#[derive(Clone, Debug)]
pub struct DesktopAction {
    pub name: String,
    pub exec: String,
    pub icon_name: Option<String>,
}

#[derive(Clone, Debug)]
pub struct AppEntry {
    pub name: String,
    pub description: String,
    pub path: String,
    pub exec: String,
    pub icon_name: String,
    pub launch_count: u32,
    pub last_used: Option<u64>,
    pub entry_type: EntryType,
    pub score_boost: i64,
    pub keywords: Vec<String>,
    pub categories: Vec<String>,
    pub terminal: bool,
    pub actions: Vec<DesktopAction>,
}

#[derive(Clone, Serialize, Deserialize, Debug, PartialEq)]
pub enum EntryType {
    Application,
<<<<<<< HEAD
    Calculation,
=======
>>>>>>> 269a4016
}

static HEATMAP_PATH: &str = "~/.local/share/hyprlauncher/heatmap.json";

static DESKTOP_PATHS: &[&str] = &[
    "/usr/share/applications",
    "/usr/local/share/applications",
    "/var/lib/flatpak/exports/share/applications",
    "~/.local/share/applications",
    "~/.local/share/flatpak/exports/share/applications",
];

#[derive(Serialize, Deserialize)]
pub struct HeatmapEntry {
    pub count: u32,
    pub last_used: u64,
}

pub fn increment_launch_count(app: &AppEntry) -> Result<u32, std::io::Error> {
    let app_name = app.name.clone();
    let count = app.launch_count + 1;
    let now = SystemTime::now()
        .duration_since(UNIX_EPOCH)
        .unwrap()
        .as_secs();

    std::thread::spawn(move || {
        let mut cache = APP_CACHE.blocking_write();
        if let Some(cached_app) = cache.get_mut(&app_name) {
            cached_app.launch_count = count;
            cached_app.last_used = Some(now);
        }
        save_heatmap(&app_name, count).unwrap();
    });

    Ok(count)
}

#[inline]
fn save_heatmap(name: &str, count: u32) -> Result<(), std::io::Error> {
    let path = shellexpand::tilde(HEATMAP_PATH).to_string();

    if let Some(dir) = std::path::Path::new(&path).parent() {
        let _ = std::fs::create_dir_all(dir);
    }

    let mut heatmap: HashMap<String, HeatmapEntry> = load_heatmap()?;
    let now = SystemTime::now()
        .duration_since(UNIX_EPOCH)
        .unwrap()
        .as_secs();

    heatmap.insert(
        name.to_string(),
        HeatmapEntry {
            count,
            last_used: now,
        },
    );

    if let Ok(contents) = serde_json::to_string(&heatmap) {
        let _ = fs::write(path, contents);
    }

    Ok(())
}

pub fn load_heatmap() -> Result<HashMap<String, HeatmapEntry>, std::io::Error> {
    let path = shellexpand::tilde(HEATMAP_PATH).to_string();
    Ok(fs::read_to_string(path)
        .ok()
        .and_then(|contents| serde_json::from_str(&contents).ok())
        .unwrap_or_else(|| HashMap::with_capacity(100)))
}

pub fn get_desktop_paths() -> Vec<PathBuf> {
    let mut paths = Vec::with_capacity(10);

    if let Ok(xdg_dirs) = std::env::var("XDG_DATA_DIRS") {
        paths.extend(
            xdg_dirs
                .split(':')
                .map(|dir| PathBuf::from(format!("{}/applications", dir))),
        );
    }

    paths.extend(
        DESKTOP_PATHS
            .iter()
            .map(|&path| PathBuf::from(shellexpand::tilde(path).to_string())),
    );

    paths
}

pub async fn load_applications() -> Result<(), std::io::Error> {
    log!("Starting application loading process");
    let heatmap = load_heatmap()?;
    let desktop_paths = get_desktop_paths();
    log!("Scanning desktop entry paths: {:?}", desktop_paths);
    let mut apps = HashMap::with_capacity(2000);

    let entries: Vec<_> = desktop_paths
        .par_iter()
        .flat_map_iter(|path| {
            if let Ok(entries) = std::fs::read_dir(path) {
                entries
                    .filter_map(Result::ok)
                    .filter(|e| {
                        matches!(
                            e.path().extension().and_then(|e| e.to_str()),
                            Some("desktop")
                        )
                    })
                    .filter_map(|entry| parse_desktop_entry(&entry.path()))
                    .collect::<Vec<_>>()
            } else {
                Vec::new()
            }
        })
        .collect();

    for mut entry in entries {
        if let Some(heat_entry) = heatmap.get(&entry.name) {
            entry.launch_count = heat_entry.count;
            entry.last_used = Some(heat_entry.last_used);
        }
        apps.insert(entry.name.clone(), entry);
    }

    log!("Loaded {} total applications", apps.len());
    let mut cache = APP_CACHE.write().await;
    *cache = apps;

    Ok(())
}

#[inline]
fn parse_desktop_entry(path: &std::path::Path) -> Option<AppEntry> {
    let entry = freedesktop_entry_parser::parse_entry(path).ok()?;
    let section = entry.section("Desktop Entry");

    if section.attr("NoDisplay").map_or(false, |v| v == "true") {
        return None;
    }

    let current_desktop = std::env::var("XDG_CURRENT_DESKTOP")
        .unwrap_or_default()
        .to_uppercase();
    let desktops: Vec<String> = current_desktop
        .split(':')
        .map(|s| s.to_uppercase())
        .collect();

    if let Some(only_show_in) = section.attr("OnlyShowIn") {
        let allowed_desktops: Vec<String> = only_show_in
            .split(';')
            .filter(|s| !s.is_empty())
            .map(|s| s.to_uppercase())
            .collect();
        if !desktops.iter().any(|d| allowed_desktops.contains(d)) {
            return None;
        }
    }

    if let Some(not_show_in) = section.attr("NotShowIn") {
        let excluded_desktops: Vec<String> = not_show_in
            .split(';')
            .filter(|s| !s.is_empty())
            .map(|s| s.to_uppercase())
            .collect();
        if desktops.iter().any(|d| excluded_desktops.contains(d)) {
            return None;
        }
    }

    let name = String::from(section.attr("Name")?);
    let raw_exec = String::from(section.attr("Exec").unwrap_or_default());

    let exec = raw_exec
        .split_whitespace()
        .filter(|&arg| !arg.starts_with('%'))
        .collect::<Vec<_>>()
        .join(" ");

    let icon = String::from(section.attr("Icon").unwrap_or("application-x-executable"));
    let desc = String::from(
        section
            .attr("Comment")
            .or_else(|| section.attr("GenericName"))
            .unwrap_or(""),
    );

    let keywords = section
        .attr("Keywords")
        .map(|k| {
            k.split(';')
                .filter(|s| !s.is_empty())
                .map(String::from)
                .collect()
        })
        .unwrap_or_default();

    let categories = section
        .attr("Categories")
        .map(|c| {
            c.split(';')
                .filter(|s| !s.is_empty())
                .map(String::from)
                .collect()
        })
        .unwrap_or_default();

    let terminal = section.attr("Terminal").map_or(false, |v| v == "true");

    let mut actions = Vec::new();
    if let Some(action_list) = section.attr("Actions") {
        for action_name in action_list.split(';').filter(|s| !s.is_empty()) {
            let section_name = format!("Desktop Action {}", action_name);
            let action_section = entry.section(&section_name);
            if let Some(raw_action_exec) = action_section.attr("Exec") {
                let action_exec = raw_action_exec
                    .split_whitespace()
                    .filter(|&arg| !arg.starts_with('%'))
                    .collect::<Vec<_>>()
                    .join(" ");

                let action = DesktopAction {
                    name: action_section
                        .attr("Name")
                        .unwrap_or(action_name)
                        .to_string(),
                    exec: action_exec,
                    icon_name: action_section.attr("Icon").map(String::from),
                };
                actions.push(action);
            }
        }
    }

    Some(AppEntry {
        name,
        exec,
        icon_name: icon,
        description: desc,
        path: path.to_string_lossy().into_owned(),
        launch_count: 0,
        last_used: None,
        entry_type: EntryType::Application,
        score_boost: 0,
        keywords,
        categories,
        terminal,
        actions,
    })
<<<<<<< HEAD
}

pub fn create_calc_entry(res: String) -> Option<AppEntry> {
    Some(AppEntry {
        name: res.to_string(),
        exec: format!("wl-copy -t text/plain \"{}\"", res),
        icon_name: String::new(),
        description: String::from("Click to copy to clipboard"),
        path: String::new(),
        launch_count: 0,
        entry_type: EntryType::Calculation,
        score_boost: 1000,
    })
=======
>>>>>>> 269a4016
}<|MERGE_RESOLUTION|>--- conflicted
+++ resolved
@@ -40,10 +40,7 @@
 #[derive(Clone, Serialize, Deserialize, Debug, PartialEq)]
 pub enum EntryType {
     Application,
-<<<<<<< HEAD
     Calculation,
-=======
->>>>>>> 269a4016
 }
 
 static HEATMAP_PATH: &str = "~/.local/share/hyprlauncher/heatmap.json";
@@ -299,7 +296,6 @@
         terminal,
         actions,
     })
-<<<<<<< HEAD
 }
 
 pub fn create_calc_entry(res: String) -> Option<AppEntry> {
@@ -313,6 +309,4 @@
         entry_type: EntryType::Calculation,
         score_boost: 1000,
     })
-=======
->>>>>>> 269a4016
 }