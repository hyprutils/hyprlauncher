[package]
name = "hyprlauncher"
<<<<<<< HEAD
version = "0.2.1"
authors = [
  "Nyx <nnyyxxxx@protonmail.com>",
  "Adam Perkowski <adas1per@protonmail.com>",
]
=======
version = "0.2.5"
authors = ["Nyx <nnyyxxxx@protonmail.com>", "Adam Perkowski <adas1per@protonmail.com>"]
>>>>>>> 269a4016
license = "GPL-2.0"
description = "GUI for launching applications, written in blazingly fast Rust!"
repository = "https://github.com/hyprutils/hyprlauncher.git"
readme = "readme.md"
keywords = ["gui", "hyprland", "wayland", "launcher"]
categories = ["gui"]
edition = "2021"

[dependencies]
gtk4 = "0.9.2"
gtk4-layer-shell = "0.4.0"
once_cell = "1.18"
serde = { version = "1.0", features = ["derive"] }
serde_json = "1.0"
fuzzy-matcher = "0.3"
dirs = "5.0"
tokio = { version = "1.41", features = ["full", "rt-multi-thread"] }
rayon = "1.8"
shellexpand = "3.1"
ctrlc = "3.4"
notify = "6.1"
freedesktop_entry_parser = "1.3"
<<<<<<< HEAD
rink-core = { version = "0.8.0", features = ["bundle-files"] }
=======
>>>>>>> 269a4016
percent-encoding = "2.3.1"
x11rb = "0.12.0"

[profile.release]
lto = true
codegen-units = 1
panic = "abort"
strip = true
opt-level = 3<|MERGE_RESOLUTION|>--- conflicted
+++ resolved
@@ -1,15 +1,7 @@
 [package]
 name = "hyprlauncher"
-<<<<<<< HEAD
-version = "0.2.1"
-authors = [
-  "Nyx <nnyyxxxx@protonmail.com>",
-  "Adam Perkowski <adas1per@protonmail.com>",
-]
-=======
 version = "0.2.5"
 authors = ["Nyx <nnyyxxxx@protonmail.com>", "Adam Perkowski <adas1per@protonmail.com>"]
->>>>>>> 269a4016
 license = "GPL-2.0"
 description = "GUI for launching applications, written in blazingly fast Rust!"
 repository = "https://github.com/hyprutils/hyprlauncher.git"
@@ -32,10 +24,7 @@
 ctrlc = "3.4"
 notify = "6.1"
 freedesktop_entry_parser = "1.3"
-<<<<<<< HEAD
 rink-core = { version = "0.8.0", features = ["bundle-files"] }
-=======
->>>>>>> 269a4016
 percent-encoding = "2.3.1"
 x11rb = "0.12.0"
 
