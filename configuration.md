# Hyprlauncher Configuration Guide

> [!WARNING]
> This documentation represents the latest development version from Git, not the latest release. Some features described here may not be available in the current release version.

Configuration file location: `~/.config/hyprlauncher/config.toml`

## Configuration file

The configuration file controls the appearance and behavior of the launcher window.
<<<<<<< HEAD

```json
{
  "window": {
    "width": 600,                // Width of the launcher window in pixels
    "height": 600,               // Height of the launcher window in pixels
    "anchor": "center",          // Window position: "center", "top", "bottom", "left", "right", "top_left", "top_right", "bottom_left", "bottom_right"
    "margin_top": 0,             // Margin from the top of the screen in pixels
    "margin_bottom": 0,          // Margin from the bottom of the screen in pixels
    "margin_left": 0,            // Margin from the left of the screen in pixels
    "margin_right": 0,           // Margin from the right of the screen in pixels
    "show_descriptions": false,  // Show application descriptions in the list
    "show_paths": false,         // Show application paths in the list
    "show_icons": true,          // Show application icons in the list
    "show_search": true,         // Show the search bar
    "show_actions": false,       // Show additional application actions in the list
    "custom_navigate_keys": {    // Customize navigation key bindings
      "up": "k",                 // Key to move selection up
      "down": "j",               // Key to move selection down
      "delete_word": "h"         // Key to delete word in search
    },
    "show_border": true,         // Show window border
    "border_width": 2,           // Border width in pixels
    "use_gtk_colors": false,     // Use GTK theme colors instead of custom colors
    "use_custom_css": false,     // Use custom CSS file for styling
    "max_entries": 50            // Maximum number of entries to show in the list
  },
  "theme": {
    "colors": {
      "border": "#333333",                    // Border color in hex format
      "window_bg": "#0f0f0f",                 // Window background color
      "search_bg": "#1f1f1f",                 // Search bar background color
      "search_bg_focused": "#282828",         // Search bar background color when focused
      "item_bg": "#0f0f0f",                   // List item background color
      "item_bg_hover": "#181818",             // List item background color on hover
      "item_bg_selected": "#1f1f1f",          // List item background color when selected
      "search_text": "#e0e0e0",               // Search text color
      "search_caret": "#808080",              // Search cursor color
      "item_name": "#ffffff",                 // Application name color
      "item_name_selected": "#ffffff",        // Application name color when selected
      "item_description": "#a0a0a0",          // Application description color
      "item_description_selected": "#a0a0a0", // Application description color when selected
      "item_path": "#808080",                 // Application path color
      "item_path_selected": "#808080",        // Application path color when selected
    },
    "corners": {
      "window": 12,              // Window corner radius in pixels
      "search": 8,               // Search bar corner radius in pixels
      "list_item": 8             // List item corner radius in pixels
    },
    "spacing": {
      "search_margin": 12,       // Search bar outer margin in pixels
      "search_padding": 12,      // Search bar inner padding in pixels
      "item_margin": 6,          // List item outer margin in pixels
      "item_padding": 4          // List item inner padding in pixels
    },
    "typography": {
      "search_font_size": 16,               // Search bar font size in pixels
      "item_name_size": 14,                 // Application name font size in pixels
      "item_description_size": 12,          // Application description font size in pixels
      "item_path_size": 12,                 // Application path font size in pixels
      "item_path_font_family": "monospace"  // Font family for application paths
    }
  },
  "debug": {
    "disable_auto_focus": false,  // Disable automatic keyboard focus
    "enable_logging": false       // Enable application logging
  },
  "dmenu": {
    "allow_invalid": false,      // Allow invalid entries when no matches are found
    "case_sensitive": false      // Enable case-sensitive matching
  },
  "web_search": {
    "enabled": false,          // Enable/disable web search functionality
    "engine": "duckduckgo",    // Use preset engine name
    "prefixes": [              // Custom search prefixes
      {
        "prefix": "yt",
        "url": "https://www.youtube.com/results?search_query="
      },
      {
        "prefix": "gh",
        "url": "https://github.com/search?q="
      }
    ]
  }
  modes: {
    calculator: false // Enable the calculator functionality
  }
}
=======
```toml
[window]
width = 600                           # Width of the launcher window in pixels
height = 600                          # Height of the launcher window in pixels
anchor = "center"                     # Window position: "center", "top", "bottom", "left", "right", "top_left", "top_right", "bottom_left", "bottom_right"
margin_top = 0                        # Margin from the top of the screen in pixels
margin_bottom = 0                     # Margin from the bottom of the screen in pixels
margin_left = 0                       # Margin from the left of the screen in pixels
margin_right = 0                      # Margin from the right of the screen in pixels
show_descriptions = false             # Show application descriptions in the list
show_paths = false                    # Show application paths in the list
show_icons = true                     # Show application icons in the list
show_search = true                    # Show the search bar
show_actions = false                  # Show additional application actions in the list
show_border = true                    # Show window border
border_width = 2                      # Border width in pixels
use_gtk_colors = false                # Use GTK theme colors instead of custom colors
use_custom_css = false                # Use custom CSS file for styling
max_entries = 50                      # Maximum number of entries to show in the list

[window.custom_navigate_keys]
up = "k"                              # Key to move selection up
down = "j"                            # Key to move selection down
delete_word = "h"                     # Key to delete word in search

[theme.colors]
border = "#333333"                    # Border color in hex format
window_bg = "#0f0f0f"                 # Window background color
search_bg = "#1f1f1f"                 # Search bar background color
search_bg_focused = "#282828"         # Search bar background color when focused
item_bg = "#0f0f0f"                   # List item background color
item_bg_hover = "#181818"             # List item background color on hover
item_bg_selected = "#1f1f1f"          # List item background color when selected
search_text = "#e0e0e0"               # Search text color
search_caret = "#808080"              # Search cursor color
item_name = "#ffffff"                 # Application name color
item_name_selected = "#ffffff"        # Application name color when selected
item_description = "#a0a0a0"          # Application description color
item_description_selected = "#a0a0a0" # Application description color when selected
item_path = "#808080"                 # Application path color
item_path_selected = "#808080"        # Application path color when selected

[theme.corners]
window = 12                           # Window corner radius in pixels
search = 8                            # Search bar corner radius in pixels
list_item = 8                         # List item corner radius in pixels

[theme.spacing]
search_margin = 12                    # Search bar outer margin in pixels
search_padding = 12                   # Search bar inner padding in pixels
item_margin = 6                       # List item outer margin in pixels
item_padding = 4                      # List item inner padding in pixels

[theme.typography]
search_font_size = 16                 # Search bar font size in pixels
item_name_size = 14                   # Application name font size in pixels
item_description_size = 12            # Application description font size in pixels
item_path_size = 12                   # Application path font size in pixels
item_path_font_family = "monospace"   # Font family for application paths

[debug]
disable_auto_focus = false            # Disable automatic keyboard focus
enable_logging = false                # Enable application logging

[dmenu]
allow_invalid = false                 # Allow invalid entries when no matches are found
case_sensitive = false                # Enable case-sensitive matching

[web_search]
enabled = false                       # Enable/disable web search functionality
engine = "duckduckgo"                 # Use preset engine name
prefixes = []                         # Disables all custom search prefixes

[[web_search.prefixes]]
prefix = "yt"
url = "https://www.youtube.com/results?search_query="

[[web_search.prefixes]]
prefix = "gh"
url = "https://github.com/search?q="
>>>>>>> 16b84fd8
```

## Features

### Window Anchoring

The `anchor` setting determines where the window appears on screen. Options are:

- center: Window appears in the center of the screen
- top: Window appears at the top of the screen
- bottom: Window appears at the bottom of the screen
- left: Window appears on the left side of the screen
- right: Window appears on the right side of the screen
- top_left: Window appears in the top left corner
- top_right: Window appears in the top right corner
- bottom_left: Window appears in the bottom left corner
- bottom_right: Window appears in the bottom right corner

### Application Actions
Desktop entries can define additional actions that appear as separate entries when `show_actions` is enabled in the config. Actions allow quick access to specific application features, for example:
- Firefox's private browsing mode
- Terminal's new window/tab options
- Custom application-specific commands

To enable actions, set `show_actions` to `true` in your config:
```toml
[window]
show_actions = true
```

Actions will appear as separate entries with the format "Application Name - Action Name".

### Performance

- `max_entries`: Limits the maximum number of entries shown in the list for better performance

### Navigation Keys

Navigation can be customized using the `custom_navigate_keys` setting:

- `up`: Key to move selection up (default: "CTRL + k")
- `down`: Key to move selection down (default: "CTRL + j")
- `delete_word`: Key to delete word in search (default: "CTRL + h")

### Search

- The search bar is always focused
- Escape exits the launcher
- Supports fuzzy matching for application names

### Context-Aware Search
- Applications are ranked based on usage patterns and launch frequency
- Launch history is stored in `~/.local/share/hyprlauncher/heatmap.toml`
- Ranking factors include:
  - Launch count: More frequently launched applications rank higher
  - Last used: Recently used applications get a ranking boost
  - Icon match: Applications with matching icon names receive a bonus
  - Binary match: Direct matches with binary names get priority
  - Keyword match: Applications with matching keywords receive a boost
  - Category match: Applications in relevant categories rank higher
  - Open windows: Currently running applications receive a slight penalty to promote variety

The scoring system automatically adapts to your usage patterns, making frequently used applications easier to access over time. This "learning" behavior helps optimize the launcher for your specific workflow.

Example scoring bonuses (internal values):
- Icon name match: +1000
- Binary name match: +3000
- Keyword match: +2500
- Category match: +2000
- Open window penalty: -500

The heatmap data is automatically maintained and requires no manual configuration. The ranking system will begin adapting to your usage patterns as soon as you start launching applications.

### Visual Customization

- Border customization with `border_width` - Window section, and `border` - Theme section
- Corner radius customization for window, search bar, and list items
- Option to use GTK theme colors with `use_gtk_colors`
- Show/hide application icons, descriptions, and paths
- Theme customization including colors, spacing, and typography

When using custom CSS (style.css), you can also customize the error overlay appearance:

```css
.error-overlay {
    background-color: rgba(200, 0, 0, 0.95);
    padding: 12px;
    margin: 8px;
    border-radius: 6px;
}

.error-message {
    color: white;
    font-weight: bold;
    font-size: 14px;
}

.error-suggestion {
    color: rgba(255, 255, 255, 0.9);
    font-size: 14px;
    font-weight: bold;
}
```

### Debug Options

- `disable_auto_focus`: Prevents the window from automatically holding all input
- `enable_logging`: Enables logging to the terminal window Hyprlauncher was launched from

### Modes

- calculator: Do calculations when starting your search with '='

### Dmenu Mode
- Alternative mode that mimics dmenu functionality
- Launch with `--dmenu` or `-d` flag
- Reads input lines from stdin and presents them in a searchable list
- Configuration options:
  - `allow_invalid`: When enabled, allows entering text that doesn't match any entry
  - `case_sensitive`: When enabled, performs case-sensitive matching

### Web Search
- Enables web search functionality when no matching applications are found
- Configuration options in the `web_search` section:
  ```toml
  [web_search]
  enabled = false            # Enable web search
  engine = "duckduckgo"      # Use preset engine name
  prefixes = []              # Disables all custom search prefixes

  [[web_search.prefixes]]
  prefix = "yt"
  url = "https://www.youtube.com/results?search_query="

  [[web_search.prefixes]]
  prefix = "gh"
  url = "https://github.com/search?q="
  ```
- Available preset engines:
  - `duckduckgo` (default)
  - `google`
  - `bing`
  - `brave`
  - `ecosia`
  - `startpage`
- Custom search engines:
  - Provide the full search URL with the query parameter placeholder
  - The URL must end with the query parameter (e.g., `?q=`, `?query=`, `?search=`)
  - The search term will be automatically URL-encoded and appended to this URL
- Search prefixes:
  - Use `prefix:query` format to search with a specific engine
  - Example: `yt:how to code` searches YouTube
  - Example: `gh:rust-lang` searches GitHub
  - Prefixes are defined in the config file

- Setting `prefixes = []` will:
  - Disable all custom search prefixes
  - Keep the default search engine functionality
  - Prevent the use of prefix-based searches (like `yt:` or `gh:`)

Example configuration with no prefixes:
```toml
[web_search]
enabled = true
engine = "duckduckgo"
prefixes = []  # Disables all custom search prefixes
```

This configuration will only allow searching with the default search engine (DuckDuckGo) and disable any custom prefix-based searches.

## Hot Reloading

The configuration file is watched for changes and will automatically reload when modified. No need to restart the application.

> [!NOTE]
> To interact and see your live config changes while the launcher is open, set `disable_auto_focus` to `true` in your config:
<<<<<<< HEAD
>
> ```json
> {
>   "debug": {
>     "disable_auto_focus": true
>   }
> }
=======
> ```toml
> [debug]
> disable_auto_focus = true
>>>>>>> 16b84fd8
> ```

> This allows you to edit the config file while the launcher window is open. Otherwise, the launcher's exclusive keyboard focus will prevent text editing in other windows.

## Default Paths

Applications are searched in the following locations:

- ~/.local/share/applications
- /usr/share/applications
- /usr/local/share/applications
- /var/lib/flatpak/exports/share/applications
- ~/.local/share/flatpak/exports/share/applications

Furthermore, applications can be indexed via XDG_DATA_DIRS environment variable.

## Terminal Applications
Terminal-based application launching requires the `TERMINAL` environment variable to be set. If not set, Hyprlauncher will fall back to using `xterm`. To ensure terminal applications launch properly, set your terminal emulator:

```bash
export TERMINAL=alacritty  # or kitty, foot, etc.
```

This can be added to your shell's profile (e.g., `.bash_profile`, `.zprofile`).

<<<<<<< HEAD
## Config Merging

If the configuration file is invalid or missing certain values, Hyprlauncher will:

1. Use default values for missing fields
2. Merge existing valid configuration with defaults
3. Write the merged configuration back to the file
=======
## Config Validation
If the configuration file is invalid or missing, Hyprlauncher will:
1. Log the error for debugging purposes
2. Display an error overlay with the error message and suggestion
3. Enable ``disable_auto_focus`` temporarily to allow you to fix the error
4. Fall back to using default values
5. Create a new configuration file with default values if none exists
>>>>>>> 16b84fd8

The configuration file requires valid TOML format. Invalid configurations will cause the launcher to use default values.

## Custom Styling
Hyprlauncher supports two methods of styling:

1. Built-in Theme Configuration (Default)
- Uses the theme settings from config.toml
- Provides a simple way to customize colors, spacing, and typography
- Recommended for basic customization needs

2. Custom CSS
- Enables full control over the application's appearance
- Activated by setting `use_custom_css` to `true` in config.toml
- CSS file location: `~/.config/hyprlauncher/style.css`

To use custom CSS:

1. Enable custom CSS in your config.toml:
```toml
[window]
use_custom_css = true
```

2. Create a style.css file in your Hyprlauncher config directory:

```bash
touch ~/.config/hyprlauncher/style.css
```

3. Add your custom CSS rules. Example style.css:
```css
window {
    background-color: #1a1b26;
    border-radius: 12px;
    border: 2px solid #414868;
}

listview {
    background: transparent;
}

listview > row {
    padding: 8px;
    margin: 4px;
    border-radius: 8px;
    background: rgba(255, 255, 255, 0.05);
    transition: all 200ms ease;
}

listview > row:selected {
    background-color: #7aa2f7;
}

entry {
    margin: 12px;
    padding: 8px 12px;
    border-radius: 6px;
    background-color: rgba(255, 255, 255, 0.1);
    color: #c0caf5;
    caret-color: #7aa2f7;
    font-size: 16px;
}

.app-name {
    color: #c0caf5;
    font-size: 14px;
    font-weight: bold;
}

.app-description {
    color: #565f89;
    font-size: 12px;
}

.app-path {
    color: #414868;
    font-size: 12px;
    font-family: monospace;
}

.error-overlay {
    background-color: rgba(200, 0, 0, 0.95);
    padding: 12px;
    margin: 8px;
    border-radius: 6px;
}

.error-message {
    color: white;
    font-weight: bold;
    font-size: 14px;
}

.error-suggestion {
    color: rgba(255, 255, 255, 0.9);
    font-size: 14px;
    font-weight: bold;
}
```

Available CSS Classes:
- `window`: Main application window
- `listview`: Application list container
- `entry`: Search input field
- `.app-name`: Application name text
- `.app-description`: Application description text
- `.app-path`: Application path text

GTK CSS Properties:
All standard GTK4 CSS properties are supported. Common properties include:
- `background-color`
- `color`
- `border`
- `border-radius`
- `margin`
- `padding`
- `font-family`
- `font-size`
- `font-weight`
- `transition`
- `opacity`
- `box-shadow`

When `use_custom_css` is enabled, all theme settings from config.toml are ignored in favor of your custom CSS rules.<|MERGE_RESOLUTION|>--- conflicted
+++ resolved
@@ -8,98 +8,7 @@
 ## Configuration file
 
 The configuration file controls the appearance and behavior of the launcher window.
-<<<<<<< HEAD
-
-```json
-{
-  "window": {
-    "width": 600,                // Width of the launcher window in pixels
-    "height": 600,               // Height of the launcher window in pixels
-    "anchor": "center",          // Window position: "center", "top", "bottom", "left", "right", "top_left", "top_right", "bottom_left", "bottom_right"
-    "margin_top": 0,             // Margin from the top of the screen in pixels
-    "margin_bottom": 0,          // Margin from the bottom of the screen in pixels
-    "margin_left": 0,            // Margin from the left of the screen in pixels
-    "margin_right": 0,           // Margin from the right of the screen in pixels
-    "show_descriptions": false,  // Show application descriptions in the list
-    "show_paths": false,         // Show application paths in the list
-    "show_icons": true,          // Show application icons in the list
-    "show_search": true,         // Show the search bar
-    "show_actions": false,       // Show additional application actions in the list
-    "custom_navigate_keys": {    // Customize navigation key bindings
-      "up": "k",                 // Key to move selection up
-      "down": "j",               // Key to move selection down
-      "delete_word": "h"         // Key to delete word in search
-    },
-    "show_border": true,         // Show window border
-    "border_width": 2,           // Border width in pixels
-    "use_gtk_colors": false,     // Use GTK theme colors instead of custom colors
-    "use_custom_css": false,     // Use custom CSS file for styling
-    "max_entries": 50            // Maximum number of entries to show in the list
-  },
-  "theme": {
-    "colors": {
-      "border": "#333333",                    // Border color in hex format
-      "window_bg": "#0f0f0f",                 // Window background color
-      "search_bg": "#1f1f1f",                 // Search bar background color
-      "search_bg_focused": "#282828",         // Search bar background color when focused
-      "item_bg": "#0f0f0f",                   // List item background color
-      "item_bg_hover": "#181818",             // List item background color on hover
-      "item_bg_selected": "#1f1f1f",          // List item background color when selected
-      "search_text": "#e0e0e0",               // Search text color
-      "search_caret": "#808080",              // Search cursor color
-      "item_name": "#ffffff",                 // Application name color
-      "item_name_selected": "#ffffff",        // Application name color when selected
-      "item_description": "#a0a0a0",          // Application description color
-      "item_description_selected": "#a0a0a0", // Application description color when selected
-      "item_path": "#808080",                 // Application path color
-      "item_path_selected": "#808080",        // Application path color when selected
-    },
-    "corners": {
-      "window": 12,              // Window corner radius in pixels
-      "search": 8,               // Search bar corner radius in pixels
-      "list_item": 8             // List item corner radius in pixels
-    },
-    "spacing": {
-      "search_margin": 12,       // Search bar outer margin in pixels
-      "search_padding": 12,      // Search bar inner padding in pixels
-      "item_margin": 6,          // List item outer margin in pixels
-      "item_padding": 4          // List item inner padding in pixels
-    },
-    "typography": {
-      "search_font_size": 16,               // Search bar font size in pixels
-      "item_name_size": 14,                 // Application name font size in pixels
-      "item_description_size": 12,          // Application description font size in pixels
-      "item_path_size": 12,                 // Application path font size in pixels
-      "item_path_font_family": "monospace"  // Font family for application paths
-    }
-  },
-  "debug": {
-    "disable_auto_focus": false,  // Disable automatic keyboard focus
-    "enable_logging": false       // Enable application logging
-  },
-  "dmenu": {
-    "allow_invalid": false,      // Allow invalid entries when no matches are found
-    "case_sensitive": false      // Enable case-sensitive matching
-  },
-  "web_search": {
-    "enabled": false,          // Enable/disable web search functionality
-    "engine": "duckduckgo",    // Use preset engine name
-    "prefixes": [              // Custom search prefixes
-      {
-        "prefix": "yt",
-        "url": "https://www.youtube.com/results?search_query="
-      },
-      {
-        "prefix": "gh",
-        "url": "https://github.com/search?q="
-      }
-    ]
-  }
-  modes: {
-    calculator: false // Enable the calculator functionality
-  }
-}
-=======
+
 ```toml
 [window]
 width = 600                           # Width of the launcher window in pixels
@@ -180,7 +89,6 @@
 [[web_search.prefixes]]
 prefix = "gh"
 url = "https://github.com/search?q="
->>>>>>> 16b84fd8
 ```
 
 ## Features
@@ -357,19 +265,10 @@
 
 > [!NOTE]
 > To interact and see your live config changes while the launcher is open, set `disable_auto_focus` to `true` in your config:
-<<<<<<< HEAD
->
-> ```json
-> {
->   "debug": {
->     "disable_auto_focus": true
->   }
-> }
-=======
+
 > ```toml
 > [debug]
 > disable_auto_focus = true
->>>>>>> 16b84fd8
 > ```
 
 > This allows you to edit the config file while the launcher window is open. Otherwise, the launcher's exclusive keyboard focus will prevent text editing in other windows.
@@ -395,15 +294,6 @@
 
 This can be added to your shell's profile (e.g., `.bash_profile`, `.zprofile`).
 
-<<<<<<< HEAD
-## Config Merging
-
-If the configuration file is invalid or missing certain values, Hyprlauncher will:
-
-1. Use default values for missing fields
-2. Merge existing valid configuration with defaults
-3. Write the merged configuration back to the file
-=======
 ## Config Validation
 If the configuration file is invalid or missing, Hyprlauncher will:
 1. Log the error for debugging purposes
@@ -411,7 +301,6 @@
 3. Enable ``disable_auto_focus`` temporarily to allow you to fix the error
 4. Fall back to using default values
 5. Create a new configuration file with default values if none exists
->>>>>>> 16b84fd8
 
 The configuration file requires valid TOML format. Invalid configurations will cause the launcher to use default values.
 
